--- conflicted
+++ resolved
@@ -62,11 +62,7 @@
 	context.SetServerChallenge(c.ServerChallenge)
 	err = context.ProcessAuthenticateMessage(msg)
 	if err == nil {
-<<<<<<< HEAD
-		t.Errorf("This message should have failed to authenticate, but it passed")
-=======
 		t.Error("This message should have failed to authenticate, but it passed")
->>>>>>> c86eb07c
 	}
 }
 
